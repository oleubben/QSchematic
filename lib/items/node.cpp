#include <QGraphicsSceneMouseEvent>
#include <QPainter>
#include <QCursor>
#include <QtMath>
#include <QJsonObject>
#include <QJsonArray>
#include "node.h"
#include "label.h"
#include "itemfactory.h"
#include "../commands/commandnoderesize.h"
#include "../utils.h"
#include "../scene.h"

const QColor COLOR_HIGHLIGHTED = QColor(Qt::blue).lighter();
const QColor COLOR_BODY_FILL   = QColor(Qt::green);
const QColor COLOR_BODY_BORDER = QColor(Qt::black);
const qreal PEN_WIDTH          = 1.5;

using namespace QSchematic;

const int DEFAULT_WIDTH     = 8;
const int DEFAULT_HEIGHT    = 12;

Node::Node(int type, QGraphicsItem* parent) :
    Item(type, parent),
    _mode(None),
    _size(DEFAULT_WIDTH, DEFAULT_HEIGHT),
    _mouseResizePolicy(static_cast<ResizePolicy>(0)),
    _allowMouseResize(true),
    _connectorsMovable(false),
    _connectorsSnapPolicy(Connector::NodeSizerectOutline),
    _connectorsSnapToGrid(true)
{
    // Label
    _label = std::make_shared<QSchematic::Label>(this);
    _label->setVisible(false);
    _label->setMovable(true);
    _label->setText(QStringLiteral("Unnamed"));
}

QJsonObject Node::toJson() const
{
    QJsonObject object;

    object.insert("size width", size().width());
    object.insert("size height", size().height());
    object.insert("mouse resize policy", mouseResizePolicy());
    object.insert("allow mouse resize", allowMouseResize());
    object.insert("connectors movable", connectorsMovable());
    object.insert("connectors snap policy", connectorsSnapPolicy());
    object.insert("connectors snap to grid", connectorsSnapToGrid());

    QJsonArray connectorsArray;
    for (const auto& connector : connectors()) {
        connectorsArray << connector->toJson();
    }
    object.insert("connectors", connectorsArray);

    object.insert("item", Item::toJson());
    addTypeIdentifierToJson(object);

    return object;
}

bool Node::fromJson(const QJsonObject& object)
{
    Item::fromJson(object["item"].toObject());

    setSize(object["size width"].toInt(), object["size height"].toInt());
    setMouseResizePolicy(static_cast<ResizePolicy>(object["mouse resize policy"].toInt()));
    setAllowMouseResize(object["allow mouse resize"].toBool());
    setConnectorsMovable(object["connectors movable"].toBool());
    setConnectorsSnapPolicy(static_cast<Connector::SnapPolicy>(object["connectors snap policy"].toInt()));
    setConnectorsSnapToGrid(object["connectors snap to grid"].toBool());

    for (const QJsonValue& value : object["connectors"].toArray()) {
        QJsonObject object = value.toObject();
        if (!object.isEmpty()) {
            Connector* connector = dynamic_cast<Connector*>(ItemFactory::instance().fromJson(object).release());
            if (!connector) {
                continue;
            }
            connector->fromJson(object);
            addConnector(std::unique_ptr<Connector>(connector));
        }
    }

    return true;
}

std::unique_ptr<Item> Node::deepCopy() const
{
    auto clone = std::make_unique<Node>(type(), parentItem());
    copyAttributes(*(clone.get()));

    return clone;
}

void Node::copyAttributes(Node& dest) const
{
    Item::copyAttributes(dest);

    dest._mode = _mode;
    dest._lastMousePosWithGridMove = _lastMousePosWithGridMove;
    dest._resizeHandle = _resizeHandle;
    dest._size = _size;
    dest._mouseResizePolicy = _mouseResizePolicy;
    dest._allowMouseResize = _allowMouseResize;
    dest._connectorsMovable = _connectorsMovable;
    dest._connectorsSnapPolicy = _connectorsSnapPolicy;
    dest._connectorsSnapToGrid = _connectorsSnapToGrid;
    for (const auto& connector : _connectors) {
        auto connectorClone = qgraphicsitem_cast<Connector*>(connector->deepCopy().release());
        dest.addConnector(std::unique_ptr<Connector>(connectorClone));
    }
}

Node::Mode Node::mode() const
{
    return _mode;
}

void Node::setSize(const QSize& size)
{
    // Boundary checks
    if (size.width() < 1 or size.height() < 1) {
        return;
    }

    prepareGeometryChange();

    _size = size;

    emit sizeChanged();
}

void Node::setSize(int width, int height)
{
    return setSize(QSize(width, height));
}

QSize Node::size() const
{
    return _size;
}

QRect Node::sizeRect() const
{
    return QRect(0, 0, _size.width(), _size.height());
}

QRect Node::sizeSceneRect() const
{
    return QRect(0, 0, _size.width()*_settings.gridSize, _size.height()*_settings.gridSize);
}

void Node::setMouseResizePolicy(ResizePolicy policy)
{
    _mouseResizePolicy = policy;
}

Node::ResizePolicy Node::mouseResizePolicy() const
{
    return _mouseResizePolicy;
}

void Node::setAllowMouseResize(bool enabled)
{
    _allowMouseResize = enabled;
}

bool Node::allowMouseResize() const
{
    return _allowMouseResize;
}

QMap<RectanglePoint, QRect> Node::resizeHandles() const
{
    QMap<RectanglePoint, QRect> map;
    const int& resizeHandleSize = _settings.resizeHandleSize;

    QRect r(QPoint(0, 0), _size*_settings.gridSize);

    // Corners
    map.insert(RectanglePointBottomRight, QRect(r.bottomRight()+QPoint(1,1)-QPoint(resizeHandleSize, resizeHandleSize), QSize(2*resizeHandleSize, 2*resizeHandleSize)));
    map.insert(RectanglePointBottomLeft, QRect(r.bottomLeft()+QPoint(1,1)-QPoint(resizeHandleSize, resizeHandleSize), QSize(2*resizeHandleSize, 2*resizeHandleSize)));
    map.insert(RectanglePointTopRight, QRect(r.topRight()+QPoint(1,1)-QPoint(resizeHandleSize, resizeHandleSize), QSize(2*resizeHandleSize, 2*resizeHandleSize)));
    map.insert(RectanglePointTopLeft, QRect(r.topLeft()+QPoint(1,1)-QPoint(resizeHandleSize, resizeHandleSize), QSize(2*resizeHandleSize, 2*resizeHandleSize)));

    // Sides
    if (r.topRight().x() - r.topLeft().x() > 7*resizeHandleSize) {
        map.insert(RectanglePointTop, QRect(Utils::centerPoint(r.topRight(), r.topLeft())+QPoint(1,1)-QPoint(resizeHandleSize, resizeHandleSize), QSize(2*resizeHandleSize, 2*resizeHandleSize)));
        map.insert(RectanglePointBottom, QRect(Utils::centerPoint(r.bottomRight(), r.bottomLeft())+QPoint(1,1)-QPoint(resizeHandleSize, resizeHandleSize), QSize(2*resizeHandleSize, 2*resizeHandleSize)));
    }
    if (r.bottomLeft().y() - r.topLeft().y() > 7*resizeHandleSize) {
        map.insert(RectanglePointRight, QRect(Utils::centerPoint(r.topRight(), r.bottomRight())+QPoint(1,0)-QPoint(resizeHandleSize, resizeHandleSize), QSize(2*resizeHandleSize, 2*resizeHandleSize)));
        map.insert(RectanglePointLeft, QRect(Utils::centerPoint(r.bottomLeft(), r.topLeft())+QPoint(1,0)-QPoint(resizeHandleSize, resizeHandleSize), QSize(2*resizeHandleSize, 2*resizeHandleSize)));
    }

    return map;
}

bool Node::addConnector(const std::shared_ptr<Connector>& connector)
{
    if (!connector) {
        return false;
    }

    connector->setParentItem(this);
    connector->setVisible(true);
    connector->setMovable(_connectorsMovable);
    connector->setSnapPolicy(_connectorsSnapPolicy);
    connector->setSnapToGrid(_connectorsSnapToGrid);

    _connectors << connector;

    return true;
}

bool Node::removeConnector(const std::shared_ptr<Connector>& connector)
{
    if (!connector or !_connectors.contains(connector)) {
        return false;
    }

<<<<<<< HEAD
    connector->setParentItem(nullptr);
    connector->setVisible(false);
=======
        if (mapFromItem((*it).get(), (*it)->connectionPoint()) == point) {
            _connectors.removeAll(*it);
>>>>>>> 0344828a

    _connectors.removeAll(connector);

    return true;
}

void Node::clearConnectors()
{
    _connectors.clear();
}

QList<std::shared_ptr<Connector>> Node::connectors() const
{
    return _connectors;
}

QList<QPoint> Node::connectionPoints() const
{
    QList<QPoint> list;

    for (const auto& connector : _connectors) {
        list << connector->connectionPoint();
    }

    return list;
}

bool Node::isConnectionPoint(const QPoint& gridPoint) const
{
    return connectionPoints().contains(gridPoint);
}

void Node::setConnectorsMovable(bool enabled)
{
    // Update connectors
    for (auto connector : _connectors) {
        connector->setMovable(enabled);
    }

    // Update local
    _connectorsMovable = enabled;
}

bool Node::connectorsMovable() const
{
    return _connectorsMovable;
}

void Node::setConnectorsSnapPolicy(Connector::SnapPolicy policy)
{
    // Update connectors
    for (auto connector : _connectors) {
        connector->setSnapPolicy(policy);
    }

    // Update local
    _connectorsSnapPolicy = policy;
}

Connector::SnapPolicy Node::connectorsSnapPolicy() const
{
    return _connectorsSnapPolicy;
}

void Node::setConnectorsSnapToGrid(bool enabled)
{
    // Update connectors
    for (auto connector : _connectors) {
        connector->setSnapToGrid(enabled);
    }

    // Update local
    _connectorsSnapToGrid = enabled;
}

bool Node::connectorsSnapToGrid() const
{
    return _connectorsSnapToGrid;
}

std::shared_ptr<Label> Node::label() const
{
    return _label;
}

void Node::mousePressEvent(QGraphicsSceneMouseEvent* event)
{
    event->accept();

    // Let the base class handle selection and so on
    Item::mousePressEvent(event);

    // Presume no mode
    _mode = None;

    // Check if clicked on a resize handle
    if (isSelected() && _allowMouseResize) {
        auto handles = resizeHandles();
        auto it = handles.constBegin();
        while (it != handles.constEnd()) {
            if (it.value().contains(event->pos().toPoint())) {
                _mode = Resize;
                _lastMousePosWithGridMove = _settings.toGridPoint(event->scenePos());
                _resizeHandle = it.key();
                break;
            }
            it++;
        }
    }
}

void Node::mouseReleaseEvent(QGraphicsSceneMouseEvent* event)
{
    event->accept();

    Item::mouseReleaseEvent(event);

    _mode = None;
}

void Node::mouseMoveEvent(QGraphicsSceneMouseEvent* event)
{
    event->accept();

    QPoint newMouseGridPos(_settings.toGridPoint(event->scenePos()));

    switch (_mode) {
    case None:
    {
        Item::mouseMoveEvent(event);

        break;
    }

    case Resize:
    {
        // Sanity check
        if (!_allowMouseResize) {
            qFatal("Node::mouseMoveEvent(): _mode is 'Resize' although _allowMouseResize is false");
            break;
        }

        // Left mouse button to move
        if (event->buttons() & Qt::LeftButton) {

            // Calculate mouse movement in grid units
            QPoint d = newMouseGridPos - _lastMousePosWithGridMove;
            int dx = d.x();
            int dy = d.y();

            // Don't do anything if there's nothing to do
            if (dx == 0 and dy == 0) {
                break;
            }

            // Honor mouse resize policy
            if (_mouseResizePolicy != 0) {
                if (qAbs(dx % 2) != 0 or qAbs(dy % 2) != 0) {
                    break;
                }
            }

            // Track this
            _lastMousePosWithGridMove = newMouseGridPos;

            // Perform resizing
            int newX = gridPosX();
            int newY = gridPosY();
            int newWidth = _size.width();
            int newHeight = _size.height();
            switch (_resizeHandle) {
            case RectanglePointTopLeft:
                newX += dx;
                newY += dy;
                newWidth -= dx;
                newHeight -= dy;
                break;

            case RectanglePointTop:
                newY += dy;
                newHeight -= dy;
                break;

            case RectanglePointTopRight:
                newY += dy;
                newWidth += dx;
                newHeight -= dy;
                break;

            case RectanglePointRight:
                newWidth += dx;
                break;

            case RectanglePointBottomRight:
                newWidth += dx;
                newHeight += dy;
                break;

            case RectanglePointBottom:
                newHeight += dy;
                break;

            case RectanglePointBottomLeft:
                newX += dx;
                newWidth -= dx;
                newHeight += dy;
                break;

            case RectanglePointLeft:
                newX += dx;
                newWidth -= dx;
                break;
            }

            // Apply
            if (scene()) {
                scene()->undoStack()->push(new CommandNodeResize(this, QPoint(newX, newY), QSize(newWidth, newHeight)));
            }
        }

        break;
    }
    }
}

void Node::hoverEnterEvent(QGraphicsSceneHoverEvent* event)
{
    Item::hoverEnterEvent(event);
}

void Node::hoverLeaveEvent(QGraphicsSceneHoverEvent* event)
{
    Item::hoverLeaveEvent(event);

    unsetCursor();
}

void Node::hoverMoveEvent(QGraphicsSceneHoverEvent* event)
{
    Item::hoverMoveEvent(event);

    // Set the cursor
    {
        setCursor(Qt::ArrowCursor);

        // If selected, we should adjust the cursor for the resize handles
        if (isSelected() and _allowMouseResize) {
            auto handles = resizeHandles();
            auto it = handles.constBegin();
            while (it != handles.constEnd()) {
                if (it.value().contains(event->pos().toPoint())) {
                    switch (it.key()) {
                    case RectanglePointTopLeft:
                    case RectanglePointBottomRight:
                        setCursor(Qt::SizeFDiagCursor);
                        break;

                    case RectanglePointBottom:
                    case RectanglePointTop:
                        setCursor(Qt::SizeVerCursor);
                        break;

                    case RectanglePointBottomLeft:
                    case RectanglePointTopRight:
                        setCursor(Qt::SizeBDiagCursor);
                        break;

                    case RectanglePointRight:
                    case RectanglePointLeft:
                        setCursor(Qt::SizeHorCursor);
                        break;
                    }
                    break;
                }
                it++;
            }
        }
    }
}

QRectF Node::boundingRect() const
{
    QRectF rect;
    qreal adj = 0.0;

    // Body rect
    rect = rect.united(QRectF(QPoint(0, 0), _size*_settings.gridSize));

    // Add half the pen width
    adj = qMax(adj, PEN_WIDTH / 2.0);

    // Add resize handles
    if (isSelected() and _allowMouseResize) {
        adj = qMax(adj, static_cast<qreal>(_settings.resizeHandleSize));
    }

    // Add highlight rect
    if (isHighlighted()) {
        adj = qMax(adj, static_cast<qreal>(_settings.highlightRectPadding));
    }

    return rect.adjusted(-adj, -adj, adj, adj);
}

void Node::paint(QPainter* painter, const QStyleOptionGraphicsItem* option, QWidget* widget)
{
    Q_UNUSED(option)
    Q_UNUSED(widget)

    // Draw the bounding rect if debug mode is enabled
    if (_settings.debug) {
        painter->setPen(Qt::NoPen);
        painter->setBrush(QBrush(Qt::red));
        painter->drawRect(boundingRect());
    }

    // Highlight rectangle
    if (isHighlighted()) {
        // Highlight pen
        QPen highlightPen;
        highlightPen.setStyle(Qt::NoPen);

        // Highlight brush
        QBrush highlightBrush;
        highlightBrush.setStyle(Qt::SolidPattern);
        highlightBrush.setColor(COLOR_HIGHLIGHTED);

        // Highlight rectangle
        painter->setPen(highlightPen);
        painter->setBrush(highlightBrush);
        painter->setOpacity(0.5);
        int adj = _settings.highlightRectPadding;
        painter->drawRoundedRect(QRect(QPoint(0, 0), _size*_settings.gridSize).adjusted(-adj, -adj, adj, adj), _settings.gridSize/2, _settings.gridSize/2);
    }

    painter->setOpacity(1.0);

    // Body pen
    QPen bodyPen;
    bodyPen.setWidthF(PEN_WIDTH);
    bodyPen.setStyle(Qt::SolidLine);
    bodyPen.setColor(COLOR_BODY_BORDER);

    // Body brush
    QBrush bodyBrush;
    bodyBrush.setStyle(Qt::SolidPattern);
    bodyBrush.setColor(COLOR_BODY_FILL);

    // Draw the component body
    painter->setPen(bodyPen);
    painter->setBrush(bodyBrush);
    painter->drawRoundedRect(QRect(QPoint(0, 0), _size*_settings.gridSize), _settings.gridSize/2, _settings.gridSize/2);

    // Resize handles
    if (isSelected() and allowMouseResize()) {
        paintResizeHandles(*painter);
    }
}

void Node::paintResizeHandles(QPainter& painter)
{
    for (const QRect& rect : resizeHandles()) {
        // Handle pen
        QPen handlePen;
        handlePen.setStyle(Qt::NoPen);
        painter.setPen(handlePen);

        // Handle Brush
        QBrush handleBrush;
        handleBrush.setStyle(Qt::SolidPattern);
        painter.setBrush(handleBrush);

        // Draw the outer handle
        handleBrush.setColor("#3fa9f5");
        painter.setBrush(handleBrush);
        painter.drawRect(rect.adjusted(-handlePen.width(), -handlePen.width(), handlePen.width()/2, handlePen.width()/2));

        // Draw the inner handle
        int adj = _settings.resizeHandleSize/2;
        handleBrush.setColor(Qt::white);
        painter.setBrush(handleBrush);
        painter.drawRect(rect.adjusted(-handlePen.width()+adj, -handlePen.width()+adj, (handlePen.width()/2)-adj, (handlePen.width()/2)-adj));
    }
}<|MERGE_RESOLUTION|>--- conflicted
+++ resolved
@@ -223,13 +223,8 @@
         return false;
     }
 
-<<<<<<< HEAD
     connector->setParentItem(nullptr);
     connector->setVisible(false);
-=======
-        if (mapFromItem((*it).get(), (*it)->connectionPoint()) == point) {
-            _connectors.removeAll(*it);
->>>>>>> 0344828a
 
     _connectors.removeAll(connector);
 
