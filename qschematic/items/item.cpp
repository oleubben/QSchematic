--- conflicted
+++ resolved
@@ -11,24 +11,6 @@
 using namespace QSchematic;
 
 
-<<<<<<< HEAD
-=======
-
-namespace QSchematic {
-    namespace SharedPtrTracker {
-        std::unordered_map<const PtrTrackerBaseT*, std::weak_ptr<PtrTrackerBaseT>>
-            _global_items_shared_ptr_registry = {};
-
-        std::vector<std::shared_ptr<PtrTrackerBaseT>>
-            _global_eternalized_shared_ptr_registry = {};
-
-        int _global_alloc_counter = 0;
-    }
-}
-
-
-
->>>>>>> 600f48f8
 Item::Item(int type, QGraphicsItem* parent) :
     QGraphicsObject(parent),
     _type(type),
@@ -356,20 +338,11 @@
     switch (change)
     {
     case QGraphicsItem::ItemSceneChange:
-<<<<<<< HEAD
     {
         // NOTE: by doing this non-updated scene (ghost images staying) disappeared for some further cases (tips from usenet)
         prepareGeometryChange();
         return QGraphicsItem::itemChange(change, value);
     }
-=======
-        // NOTE: by doing this non-updated scene (ghost images staying) disappeared for some further cases (tips from usenet)
-//        if (value.isNull()) {
-            prepareGeometryChange();
-//        }
-        return QGraphicsItem::itemChange(change, value);
-
->>>>>>> 600f48f8
     case QGraphicsItem::ItemPositionChange:
     {
         QPointF newPos = value.toPointF();
