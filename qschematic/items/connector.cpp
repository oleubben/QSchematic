#include <QtMath>
#include <QPainter>
#include <QTransform>
#include <QVector2D>
#include "connector.h"
#include "node.h"
#include "label.h"
#include "../utils.h"
#include "wire.h"

const qreal SIZE               = 1;
const QColor COLOR_BODY_FILL   = QColor(Qt::green);
const QColor COLOR_BODY_BORDER = QColor(Qt::black);
const qreal PEN_WIDTH          = 1.5;
const int TEXT_PADDING         = 15;

using namespace QSchematic;

Connector::Connector(int type, const QPoint& gridPoint, const QString& text, QGraphicsItem* parent) :
    Item(type, parent),
    _snapPolicy(NodeSizerectOutline),
    _forceTextDirection(false),
    _textDirection(Direction::LeftToRight),
    _wire(nullptr),
    _wirePointIndex(-1)
{
    // Label
    _label = QSchematic::mk_sh<Label>();
    _label->setParentItem(this);
    _label->setText(text);

    // Flags
    setFlag(QGraphicsItem::ItemSendsGeometryChanges, true);

    // Make sure that we are above the parent
    if (parentItem()) {
        setZValue(parentItem()->zValue() + 1);
    }

    // Connections
    connect(this, &Connector::moved, [this]{ calculateTextDirection(); });
    connect(this, &Connector::moved, this, &Connector::moveWirePoint);
    Node* node = static_cast<Node*>(parentItem());
    if (node) {
        connect(node, &Item::moved, this, &Connector::moveWirePoint);
        connect(node, &Item::rotated, this, &Connector::moveWirePoint);
    }

    // Misc
    setGridPos(gridPoint);
    calculateSymbolRect();
    calculateTextDirection();
}

<<<<<<< HEAD
=======


Connector::~Connector()
{
    // So it's definitely removed via the shared_ptr (which we have by way of the item-allocation contracts being shptr all through
    dissociate_item(_label);
}

>>>>>>> 600f48f8
gpds::container Connector::to_container() const
{
    // Root
    gpds::container root;
    addItemTypeIdToContainer(root);
    root.add_value("item", Item::to_container());
    root.add_value("snap_policy", snapPolicy());
    root.add_value("force_text_direction", forceTextDirection());
    root.add_value("text_direction", textDirection());
    root.add_value("label", _label->to_container());

    return root;
}

void Connector::from_container(const gpds::container& container)
{
    Item::from_container( *container.get_value<gpds::container*>( "item" ) );
    setSnapPolicy( static_cast<SnapPolicy>( container.get_value<int>( "snap_policy" ) ) );
    setForceTextDirection( container.get_value<bool>( "force_text_direction" ) );
    _textDirection = static_cast<Direction>( container.get_value<int>( "text_direction" ) );
    _label->from_container( *container.get_value<gpds::container*>( "label" ) );
}

std::shared_ptr<Item> Connector::deepCopy() const
{
<<<<<<< HEAD
    auto clone = std::make_shared<Connector>(type(), gridPos(), text(), parentItem());
=======
    auto clone = mk_sh<Connector>(type(), gridPos(), text(), parentItem());
>>>>>>> 600f48f8
    copyAttributes(*(clone.get()));

    return clone;
}

void Connector::copyAttributes(Connector& dest) const
{
    Q_ASSERT(_label);

    // Base class
    Item::copyAttributes(dest);

    // Label
<<<<<<< HEAD
    dest._label = std::dynamic_pointer_cast<Label>(_label->deepCopy());
=======
    auto labelClone = QSchematic::adopt_origin_instance<QSchematic::Label>(_label->deepCopy());
    dest._label = std::shared_ptr<Label>(labelClone);
>>>>>>> 600f48f8
    dest._label->setParentItem(&dest);

    // Attributes
    dest._snapPolicy = _snapPolicy;
    dest._symbolRect = _symbolRect;
    dest._forceTextDirection = _forceTextDirection;
    dest._textDirection = _textDirection;
}

void Connector::pointInserted(int index)
{
    // Do nothing if the connected point is the first
    if (_wirePointIndex == 0) {
        return;
    }
    // Inserted point comes before the connected point or the last point is connected
    else if (_wirePointIndex >= index or _wirePointIndex == _wire->pointsAbsolute().count()-2) {
        _wirePointIndex++;
    }
}

void Connector::pointRemoved(int index)
{
    if (_wirePointIndex >= index) {
        _wirePointIndex--;
    }
}

void Connector::setSnapPolicy(Connector::SnapPolicy policy)
{
    _snapPolicy = policy;
}

Connector::SnapPolicy Connector::snapPolicy() const
{
    return _snapPolicy;
}

void Connector::setText(const QString& text)
{
    _label->setText(text);

    calculateTextDirection();
}

QString Connector::text() const
{
    return _label->text();
}

void Connector::setForceTextDirection(bool enabled)
{
    _forceTextDirection = enabled;
}

bool Connector::forceTextDirection() const
{
    return _forceTextDirection;
}

void Connector::setForcedTextDirection(Direction direction)
{
    _textDirection = direction;

    update();
}

Direction Connector::textDirection() const
{
    return _textDirection;
}

void Connector::update()
{
    calculateSymbolRect();
    calculateTextDirection();

    Item::update();
}

QPointF Connector::connectionPoint() const
{
    return QPointF(0, 0);
}

QRectF Connector::boundingRect() const
{
    qreal adj = qCeil(PEN_WIDTH / 2.0);
    if (isHighlighted()) {
        adj += _settings.highlightRectPadding;
    }

    return _symbolRect.adjusted(-adj, -adj, adj, adj);
}

QVariant Connector::itemChange(QGraphicsItem::GraphicsItemChange change, const QVariant& value)
{
    switch (change) {
    // Snap to whatever we're supposed to snap to
    case QGraphicsItem::ItemPositionChange:
    {
        QPointF proposedPos = value.toPointF();

        // Retrieve parent Node's size rect
        const Node* parentNode = qgraphicsitem_cast<const Node*>(parentItem());
        if (!parentNode) {
            return proposedPos;
        }
        QRectF parentNodeSizeRect(0, 0, parentNode->size().width(), parentNode->size().height());

        // Honor snap policy
        switch (_snapPolicy) {
        case Anywhere:
            break;

        case NodeSizerect:
            proposedPos = Utils::clipPointToRect(proposedPos, parentNodeSizeRect);
            break;

        case NodeSizerectOutline:
            proposedPos = Utils::clipPointToRectOutline(proposedPos, parentNodeSizeRect);
            break;
        }

        // Honor snap-to-grid
        if (parentNode->canSnapToGrid() and snapToGrid()) {
            proposedPos = _settings.snapToGrid(proposedPos);
        }

        return proposedPos;
    }

    case QGraphicsItem::ItemPositionHasChanged:
    {
        calculateTextDirection();
        alignLabel();
        break;
    }

    case QGraphicsItem::ItemParentHasChanged:
    {
        Node* node = static_cast<Node*>(parentItem());
        if (node) {
            connect(node, &Item::moved, this, &Connector::moveWirePoint);
            connect(node, &Item::rotated, this, &Connector::moveWirePoint);
        }
        calculateTextDirection();
        alignLabel();
        break;
    }

    default:
        break;
    }

    return QGraphicsItem::itemChange(change, value);
}

void Connector::paint(QPainter* painter, const QStyleOptionGraphicsItem* option, QWidget* widget)
{
    Q_UNUSED(option)
    Q_UNUSED(widget)

    // Draw the bounding rect if debug mode is enabled
    if (_settings.debug) {
        painter->setPen(Qt::NoPen);
        painter->setBrush(QBrush(Qt::red));
        painter->drawRect(boundingRect());
    }

    // Body pen
    QPen bodyPen;
    bodyPen.setWidthF(PEN_WIDTH);
    bodyPen.setStyle(Qt::SolidLine);
    bodyPen.setColor(COLOR_BODY_BORDER);

    // Body brush
    QBrush bodyBrush;
    bodyBrush.setStyle(Qt::SolidPattern);
    bodyBrush.setColor(COLOR_BODY_FILL);

    // Draw the component body
    painter->setPen(bodyPen);
    painter->setBrush(bodyBrush);
    painter->drawRoundedRect(_symbolRect, _settings.gridSize/4, _settings.gridSize/4);
}

std::shared_ptr<Label> Connector::label() const
{
    return _label;
}

void Connector::alignLabel()
{
    QPointF labelNewPos = _label->pos();
    QTransform t;
    const QRectF& textRect = _label->textRect();

    switch (_textDirection) {
        case LeftToRight:
            labelNewPos.rx() = TEXT_PADDING;
            labelNewPos.ry() = textRect.height()/4;
            t.rotate(0);
            break;

        case RightToLeft:
            labelNewPos.rx() = -textRect.width() - TEXT_PADDING;
            labelNewPos.ry() = textRect.height()/4;
            t.rotate(0);
            break;

        case TopToBottom:
            labelNewPos.rx() = textRect.height()/4;
            labelNewPos.ry() = textRect.width() + TEXT_PADDING;
            t.rotate(-90);
            break;

        case BottomToTop:
            labelNewPos.rx() = textRect.height()/4;
            labelNewPos.ry() = - TEXT_PADDING;
            t.rotate(-90);
            break;
    }

    _label->setPos(labelNewPos);
    _label->setTransform(t);
}

void Connector::calculateSymbolRect()
{
    _symbolRect = QRectF(-SIZE*_settings.gridSize/2.0, -SIZE*_settings.gridSize/2.0, SIZE*_settings.gridSize, SIZE*_settings.gridSize);
}

void Connector::calculateTextDirection()
{
    // Honor forced override
    if (_forceTextDirection) {
        return;
    }

    // Nothing to do if there's no text
    if (text().isEmpty()) {
        _textDirection = LeftToRight;
        return;
    }

    // Figure out the text direction
    {
        _textDirection = LeftToRight;
        const Node* parentNode = qgraphicsitem_cast<const Node*>(parentItem());
        if (parentNode) {

            // Create list of edges
            QVector<QLineF> edges(4);
            const QRectF& rect = parentNode->sizeRect();
            edges[0] = QLineF(rect.topLeft(), rect.topRight());
            edges[1] = QLineF(rect.topRight(), rect.bottomRight());
            edges[2] = QLineF(rect.bottomRight(), rect.bottomLeft());
            edges[3] = QLineF(rect.bottomLeft(), rect.topLeft());

            // Figure out which edge we're closest to
            auto closestEdgeIterator = Utils::lineClosestToPoint(edges, pos());
            int edgeIndex = closestEdgeIterator - edges.constBegin();

            // Set the correct text direction
            switch (edgeIndex) {
            case 0:
                _textDirection = TopToBottom;
                break;

            case 1:
                _textDirection = RightToLeft;
                break;

            case 2:
                _textDirection = BottomToTop;
                break;

            case 3:
            default:
                _textDirection = LeftToRight;
                break;
            }
        }
    }
}

void Connector::moveWirePoint() const
{
    if (not _wire) {
        return;
    }

    // If the wire is also moving the connector must not update the wire

    if (_wirePointIndex < -1 or _wire->wirePointsRelative().count() <= _wirePointIndex) {
        return;
    }

    QPointF oldPos = _wire->wirePointsAbsolute().at(_wirePointIndex).toPointF();
    QVector2D moveBy = QVector2D(scenePos() - oldPos);
    if (not moveBy.isNull()) {
        _wire->movePointBy(_wirePointIndex, moveBy);
    }
}

void Connector::attachWire(Wire* wire, int index)
{
    if (not wire) {
        return;
    }

    if (index < -1 or wire->wirePointsRelative().count() < index) {
        return;
    }

    // Detach wire if there is already one attached
    detachWire();

    _wire = wire;
    _wirePointIndex = index;

    // Update index when points are inserted/removed
    connect(wire, &Wire::pointInserted, this, &Connector::pointInserted);
    connect(wire, &Wire::pointRemoved, this, &Connector::pointRemoved);
    connect(wire, &QObject::destroyed, this, &Connector::detachWire);
}

void Connector::detachWire()
{
    if (!_wire) {
        return;
    }

    disconnect(_wire, nullptr, this, nullptr);
    _wire = nullptr;
    _wirePointIndex = -1;
}

const Wire* Connector::attachedWire() const
{
    return _wire;
}

int Connector::attachedWirepoint() const
{
    return _wirePointIndex;
}<|MERGE_RESOLUTION|>--- conflicted
+++ resolved
@@ -52,17 +52,12 @@
     calculateTextDirection();
 }
 
-<<<<<<< HEAD
-=======
-
-
 Connector::~Connector()
 {
     // So it's definitely removed via the shared_ptr (which we have by way of the item-allocation contracts being shptr all through
     dissociate_item(_label);
 }
 
->>>>>>> 600f48f8
 gpds::container Connector::to_container() const
 {
     // Root
@@ -88,11 +83,7 @@
 
 std::shared_ptr<Item> Connector::deepCopy() const
 {
-<<<<<<< HEAD
-    auto clone = std::make_shared<Connector>(type(), gridPos(), text(), parentItem());
-=======
     auto clone = mk_sh<Connector>(type(), gridPos(), text(), parentItem());
->>>>>>> 600f48f8
     copyAttributes(*(clone.get()));
 
     return clone;
@@ -106,12 +97,7 @@
     Item::copyAttributes(dest);
 
     // Label
-<<<<<<< HEAD
-    dest._label = std::dynamic_pointer_cast<Label>(_label->deepCopy());
-=======
-    auto labelClone = QSchematic::adopt_origin_instance<QSchematic::Label>(_label->deepCopy());
-    dest._label = std::shared_ptr<Label>(labelClone);
->>>>>>> 600f48f8
+    dest._label = adopt_origin_instance<QSchematic::Label>(_label->deepCopy());
     dest._label->setParentItem(&dest);
 
     // Attributes
