#include <utility>
#include "itemmimedata.h"

#include <QDebug>

using namespace QSchematic;

ItemMimeData::ItemMimeData(std::shared_ptr<Item> item) :
    _item(item)
<<<<<<< HEAD
{
}
=======
{ }
>>>>>>> 600f48f8

QStringList ItemMimeData::formats() const
{
    return { MIME_TYPE_NODE };
}

bool ItemMimeData::hasFormat(const QString& mimetype) const
{
    return formats().contains(mimetype);
}

std::shared_ptr<QSchematic::Item> ItemMimeData::item() const
{
    return _item->deepCopy();
}<|MERGE_RESOLUTION|>--- conflicted
+++ resolved
@@ -7,12 +7,8 @@
 
 ItemMimeData::ItemMimeData(std::shared_ptr<Item> item) :
     _item(item)
-<<<<<<< HEAD
 {
 }
-=======
-{ }
->>>>>>> 600f48f8
 
 QStringList ItemMimeData::formats() const
 {
