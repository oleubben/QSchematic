--- conflicted
+++ resolved
@@ -34,12 +34,8 @@
 
     // Root
     gpds::container root;
-<<<<<<< HEAD
     root.add_value("name", _name.toStdString() );
     root.add_value("label", _label->to_container());
-=======
-    root.add_value("name", std::move( _name.toStdString() ) );
->>>>>>> 600f48f8
     root.add_value("wires", wiresContainer);
 
     return root;
@@ -49,13 +45,12 @@
 {
     // Root
     setName( QString::fromStdString( container.get_value<std::string>( "name" ) ) );
-<<<<<<< HEAD
 
     // Label
-    const gpds::container& labelContainer = *container.get_value<gpds::container*>( "label" );
-    _label->from_container(labelContainer);
-=======
->>>>>>> 600f48f8
+    // NOTE: I'm not sure if this should be here, is new, or was on the way out — confirm! Missing in my saved test-files... /Oscar
+    if ( auto labelContainer = container.get_value<gpds::container*>( "label" ) ) {
+        _label->from_container(*labelContainer);
+    }
 
     // Wires
     {
@@ -64,11 +59,7 @@
             Q_ASSERT(wireContainer);
 
             auto newWire = ItemFactory::instance().from_container(*wireContainer);
-<<<<<<< HEAD
             auto sharedNewWire = std::dynamic_pointer_cast<Wire>( newWire );
-=======
-            auto sharedNewWire = std::dynamic_pointer_cast<Wire>( std::shared_ptr<Item>( std::move(newWire) ) );
->>>>>>> 600f48f8
             if (!sharedNewWire) {
                 continue;
             }
