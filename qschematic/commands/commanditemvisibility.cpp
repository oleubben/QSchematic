#include "../items/item.h"
#include "commands.h"
#include "commanditemvisibility.h"

using namespace QSchematic;

CommandItemVisibility::CommandItemVisibility(const std::shared_ptr<Item>& item, bool newVisibility, QUndoCommand* parent) :
    UndoCommand(parent),
    _item(item),
    _newVisibility(newVisibility)
{
    _oldVisibility = _item->isVisible();
<<<<<<< HEAD
    // can't happen since we keep it alive
=======
    // can't happen since we keep it alive, and at worst it raises hell
>>>>>>> 600f48f8
    // connect(_item.get(), &QObject::destroyed, this, &CommandBase::handleDependencyDestruction);
    setText(QStringLiteral("Change visibility"));
}

int CommandItemVisibility::id() const
{
    return ItemVisibilityCommandType;
}

bool CommandItemVisibility::mergeWith(const QUndoCommand* command)
{
    if (id() != command->id()) {
        return false;
    }

    const CommandItemVisibility* myCommand = dynamic_cast<const CommandItemVisibility*>(command);
    if (!myCommand or _item != myCommand->_item) {
        return false;
    }

    _newVisibility = myCommand->_newVisibility;

    return true;
}

void CommandItemVisibility::undo()
{
    if (!_item) {
        return;
    }

    _item->setVisible(_oldVisibility);
}

void CommandItemVisibility::redo()
{
    if (!_item) {
        return;
    }

    _item->setVisible(_newVisibility);
}<|MERGE_RESOLUTION|>--- conflicted
+++ resolved
@@ -10,12 +10,6 @@
     _newVisibility(newVisibility)
 {
     _oldVisibility = _item->isVisible();
-<<<<<<< HEAD
-    // can't happen since we keep it alive
-=======
-    // can't happen since we keep it alive, and at worst it raises hell
->>>>>>> 600f48f8
-    // connect(_item.get(), &QObject::destroyed, this, &CommandBase::handleDependencyDestruction);
     setText(QStringLiteral("Change visibility"));
 }
 
