#include <QPainter>
#include <QGraphicsDropShadowEffect>
#include "flowend.h"
#include "itemtypes.h"
#include "operationconnector.h"
#include "../qschematic/items/label.h"

const QColor COLOR_BODY_FILL   = QColor( QStringLiteral( "#e0e0e0" ) );
const QColor COLOR_BODY_BORDER = QColor(Qt::black);
const QColor SHADOW_COLOR      = QColor(63, 63, 63, 100);
const qreal PEN_WIDTH          = 1.5;
const qreal SHADOW_OFFSET      = 7;
const qreal SHADOW_BLUR_RADIUS = 10;

FlowEnd::FlowEnd() :
    QSchematic::Node(::ItemType::FlowEndType)
{
    const int sz = _settings.gridSize;

    // Symbol polygon
    _symbolPolygon << QPoint(1*sz, -1*sz);
    _symbolPolygon << QPoint(0*sz, 0*sz);
    _symbolPolygon << QPoint(1*sz, 1*sz);
    _symbolPolygon << QPoint(3*sz, 1*sz);
    _symbolPolygon << QPoint(3*sz, -1*sz);

    // Connector
    auto connector = QSchematic::mk_sh<OperationConnector>();
    connector->setParentItem(this);
    connector->label()->setVisible(false);
    connector->label()->setMovable(false);
    connector->setGridPosX(1);
    connector->setGridPosY(1);
    addConnector(connector);

    // Drop shadow
    auto graphicsEffect = new QGraphicsDropShadowEffect(this);
    graphicsEffect->setOffset(SHADOW_OFFSET);
    graphicsEffect->setBlurRadius(SHADOW_BLUR_RADIUS);
    graphicsEffect->setColor(SHADOW_COLOR);
    setGraphicsEffect(graphicsEffect);

    // Misc
    setSize(60, 40);
    setAllowMouseResize(false);
}

gpds::container FlowEnd::to_container() const
{
    // Root
    gpds::container root;
    addItemTypeIdToContainer(root);
    root.add_value("node", QSchematic::Node::to_container());

    return root;
}

void FlowEnd::from_container(const gpds::container& container)
{
    QSchematic::Node::from_container( *container.get_value<gpds::container*>( "node") );
}

std::shared_ptr<QSchematic::Item> FlowEnd::deepCopy() const
{
<<<<<<< HEAD
    auto clone = std::make_shared<FlowEnd>();
=======
    auto clone = QSchematic::mk_sh<FlowEnd>();
>>>>>>> 600f48f8
    copyAttributes(*(clone.get()));

    return clone;
}

void FlowEnd::copyAttributes(FlowEnd& dest) const
{
    QSchematic::Node::copyAttributes(dest);
}

QRectF FlowEnd::boundingRect() const
{
    QRectF rect = _symbolPolygon.boundingRect();
    qreal adj = SHADOW_BLUR_RADIUS;

    return rect.adjusted(-adj, -adj, adj, adj);
}

void FlowEnd::paint(QPainter* painter, const QStyleOptionGraphicsItem* option, QWidget* widget)
{
    Q_UNUSED(option)
    Q_UNUSED(widget)

    // Symbol
    {
        QPen pen(Qt::SolidLine);
        pen.setWidthF(PEN_WIDTH);
        pen.setColor(COLOR_BODY_BORDER);

        QBrush brush(Qt::SolidPattern);
        brush.setColor(COLOR_BODY_FILL);

        painter->setPen(pen);
        painter->setBrush(brush);
        painter->drawPolygon(_symbolPolygon);
    }
}<|MERGE_RESOLUTION|>--- conflicted
+++ resolved
@@ -62,11 +62,7 @@
 
 std::shared_ptr<QSchematic::Item> FlowEnd::deepCopy() const
 {
-<<<<<<< HEAD
-    auto clone = std::make_shared<FlowEnd>();
-=======
     auto clone = QSchematic::mk_sh<FlowEnd>();
->>>>>>> 600f48f8
     copyAttributes(*(clone.get()));
 
     return clone;
