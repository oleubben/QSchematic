--- conflicted
+++ resolved
@@ -6,16 +6,12 @@
 
 class QString;
 
-<<<<<<< HEAD
 namespace QSchematic {
     class Item;
 }
 
 namespace gpds {
-=======
-namespace Gpds {
->>>>>>> 600f48f8
-    class Container;
+    class container;
 }
 
 class CustomItemFactory
