#include "../qschematic/items/label.h"
#include "operationdemo1.h"
#include "operationconnector.h"
#include "itemtypes.h"

struct ConnectorAttribute {
    QPoint point;
    QString name;
};

OperationDemo1::OperationDemo1(QGraphicsItem* parent) :
    Operation(::ItemType::OperationDemo1Type, parent)
{
    setSize(160, 160);
    label()->setText(QStringLiteral("Demo 1"));

    QVector<ConnectorAttribute> connectorAttributes = {
        { QPoint(0, 2), QStringLiteral("in 1") },
        { QPoint(0, 4), QStringLiteral("in 2") },
        { QPoint(0, 6), QStringLiteral("in 3") },
        { QPoint(8, 4), QStringLiteral("out") }
    };

    for (const auto& c : connectorAttributes) {
        auto connector = QSchematic::mk_sh<OperationConnector>(c.point, c.name);
        connector->label()->setVisible(true);
        addConnector(connector);
    }
}

gpds::container OperationDemo1::to_container() const
{
    // Root
    gpds::container root;
    addItemTypeIdToContainer(root);
    root.add_value("operation", Operation::to_container());

    return root;
}

void OperationDemo1::from_container(const gpds::container& container)
{
    // Root
    Operation::from_container( *container.get_value<gpds::container*>( "operation" ) );
}

std::shared_ptr<QSchematic::Item> OperationDemo1::deepCopy() const
{
<<<<<<< HEAD
    auto clone = std::make_shared<OperationDemo1>(parentItem());
=======
    auto clone = QSchematic::mk_sh<OperationDemo1>(parentItem());
>>>>>>> 600f48f8
    copyAttributes(*(clone.get()));

    return clone;
}

void OperationDemo1::copyAttributes(OperationDemo1& dest) const
{
    Operation::copyAttributes(dest);
}<|MERGE_RESOLUTION|>--- conflicted
+++ resolved
@@ -46,11 +46,7 @@
 
 std::shared_ptr<QSchematic::Item> OperationDemo1::deepCopy() const
 {
-<<<<<<< HEAD
-    auto clone = std::make_shared<OperationDemo1>(parentItem());
-=======
     auto clone = QSchematic::mk_sh<OperationDemo1>(parentItem());
->>>>>>> 600f48f8
     copyAttributes(*(clone.get()));
 
     return clone;
