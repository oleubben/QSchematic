#include <QPen>
#include <QBrush>
#include <QPainter>
#include <QVector2D>
#include <QInputDialog>
#include "../qschematic/commands/commandwirenetrename.h"
#include "../qschematic/items/wirepoint.h"
#include "../qschematic/items/wirenet.h"
#include "../qschematic/scene.h"
#include "../qschematic/settings.h"
#include "itemtypes.h"
#include "fancywire.h"

#define SIZE (_settings.gridSize/3)

FancyWire::FancyWire(QGraphicsItem* parent) :
    QSchematic::WireRoundedCorners(::ItemType::FancyWireType, parent)
{
    auto action = new QAction("Rename ...", this);
    connect(action, &QAction::triggered, this, [=] {
        QString name = QInputDialog::getText(nullptr, "Set WireNet name", "Enter the new name", QLineEdit::Normal, net()->name());
        scene()->undoStack()->push(new QSchematic::CommandWirenetRename(net(), name));
    });
    setRenameAction(action);
    setZValue(1);
}

gpds::container FancyWire::to_container() const
{
    // Root
    gpds::container root;
    addItemTypeIdToContainer(root);
    root.add_value("wire", QSchematic::Wire::to_container());

    return root;
}

void FancyWire::from_container(const gpds::container& container)
{
    QSchematic::Wire::from_container( *container.get_value<gpds::container*>( "wire" ) );
}

std::shared_ptr<QSchematic::Item> FancyWire::deepCopy() const
{
<<<<<<< HEAD
    auto clone = std::make_shared<FancyWire>(parentItem());
=======
    auto clone = QSchematic::mk_sh<FancyWire>(parentItem());
>>>>>>> 600f48f8
    copyAttributes(*(clone.get()));

    return clone;
}

void FancyWire::copyAttributes(FancyWire& dest) const
{
    QSchematic::WireRoundedCorners::copyAttributes(dest);
}

void FancyWire::paint(QPainter* painter, const QStyleOptionGraphicsItem* option, QWidget* widget)
{
    // Base class
    QSchematic::WireRoundedCorners::paint(painter, option, widget);

    // Nothing to do if we can't retrieve a list of all available connection points
    if (!scene()) {
        return;
    }

    QPen pen(Qt::NoPen);

    QBrush brush;
    brush.setColor(Qt::black);
    brush.setStyle(Qt::SolidPattern);

    // Retrieve a list of all available connection points in the scene
    const auto& connectionPoints = scene()->connectionPoints();

    // Make points fancy if they are on top of one of our connectors
    painter->setPen(pen);
    painter->setBrush(brush);

    for (const auto& point: pointsRelative()) {
        for (const auto& connector: connectionPoints) {
            if (qFuzzyCompare(QVector2D(connector), QVector2D(point + pos()))) {
                painter->drawEllipse(point, SIZE, SIZE);
                break;
            }
        }
    }
}<|MERGE_RESOLUTION|>--- conflicted
+++ resolved
@@ -42,11 +42,7 @@
 
 std::shared_ptr<QSchematic::Item> FancyWire::deepCopy() const
 {
-<<<<<<< HEAD
-    auto clone = std::make_shared<FancyWire>(parentItem());
-=======
     auto clone = QSchematic::mk_sh<FancyWire>(parentItem());
->>>>>>> 600f48f8
     copyAttributes(*(clone.get()));
 
     return clone;
