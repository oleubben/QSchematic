#include <functional>
#include <memory>
#include <sstream>
#include <QToolBar>
#include <QAction>
#include <QFile>
#include <QDir>
#include <QMenuBar>
#include <QMenu>
#include <QUndoView>
#include <QDockWidget>
#include <QGraphicsSceneContextMenuEvent>
#include <QInputDialog>
#include <QFileDialog>
#include <QTextCodec>
#include <gpds/archiverxml.h>
#ifndef QT_NO_PRINTER
    #include <QPrinter>
    #include <QPrintDialog>
#endif
#include "../qschematic/scene.h"
#include "../qschematic/view.h"
#include "../qschematic/items/node.h"
#include "../qschematic/items/itemfactory.h"
#include "../qschematic/netlist.h"
#include "../qschematic/netlistgenerator.h"
#include "mainwindow.h"
#include "items/customitemfactory.h"
#include "items/operation.h"
#include "items/operationconnector.h"
#include "items/fancywire.h"
#include "itemslibrary/itemsslibrarywidget.h"
#include "netlistviewer/netlistviewer.h"

const QString FILE_FILTERS = "XML (*.xml)";

MainWindow::MainWindow(QWidget *parent)
    : QMainWindow(parent)
{
    // Setup the custom item factory
    auto func = std::bind(&CustomItemFactory::from_container, std::placeholders::_1);
    QSchematic::ItemFactory::instance().setCustomItemsFactory(func);

    // Settings
    _settings.debug = false;
    _settings.showGrid = false;
    _settings.routeStraightAngles = true;

    // Scene (object needed in createActions())
    _scene = new QSchematic::Scene;

    // Create actions
    createActions();

    // Scene
    _scene->setSettings(_settings);
<<<<<<< HEAD
    _scene->setWireFactory([]{ return std::make_shared<FancyWire>(); });
=======
    _scene->setWireFactory([]{ return QSchematic::mk_sh<FancyWire>(); });
>>>>>>> 600f48f8
    connect(_scene, &QSchematic::Scene::modeChanged, [this](int mode){
        switch (mode) {
        case QSchematic::Scene::NormalMode:
            _actionModeNormal->setChecked(true);
            break;

        case QSchematic::Scene::WireMode:
            _actionModeWire->setChecked(true);
            break;

        default:
            break;
        }
    });

    // View
    _view = new QSchematic::View;
    _view->setSettings(_settings);
    _view->setScene(_scene);

    // Item library
    _itemLibraryWidget = new ItemsLibraryWidget(this);
    connect(_view, &QSchematic::View::zoomChanged, _itemLibraryWidget, &ItemsLibraryWidget::setPixmapScale);
    QDockWidget* itemLibraryDock = new QDockWidget;
    itemLibraryDock->setWindowTitle("Items");
    itemLibraryDock->setWidget(_itemLibraryWidget);
    addDockWidget(Qt::LeftDockWidgetArea, itemLibraryDock);

    // Undo view
    _undoView = new QUndoView(_scene->undoStack());
    QDockWidget* undoDockWiget = new QDockWidget;
    undoDockWiget->setWindowTitle("Command histoy");
    undoDockWiget->setWidget(_undoView);
    addDockWidget(Qt::LeftDockWidgetArea, undoDockWiget);

    // Netlist viewer
    _netlistViewer = new NetlistViewer();
    QDockWidget* netlistviewerDockWidget = new QDockWidget;
    netlistviewerDockWidget->setWindowTitle(QStringLiteral("Netlist Viewer"));
    netlistviewerDockWidget->setWidget(_netlistViewer);
    addDockWidget(Qt::LeftDockWidgetArea, netlistviewerDockWidget);

    // Menus
    {
        // File menu
        QMenu* fileMenu = new QMenu(QStringLiteral("&File"));
        fileMenu->addAction(_actionOpen);
        fileMenu->addAction(_actionSave);
        fileMenu->addSeparator();
        fileMenu->addAction(_actionPrint);

        // Menubar
        QMenuBar* menuBar = new QMenuBar;
        menuBar->addMenu(fileMenu);
        setMenuBar(menuBar);
    }

    // Toolbar
    QToolBar* editorToolbar = new QToolBar;
    editorToolbar->addAction(_actionUndo);
    editorToolbar->addAction(_actionRedo);
    editorToolbar->addSeparator();
    editorToolbar->addAction(_actionModeNormal);
    editorToolbar->addAction(_actionModeWire);
    editorToolbar->addSeparator();
    editorToolbar->addAction(_actionRouteStraightAngles);
    editorToolbar->addSeparator();
    editorToolbar->addAction(_actionGenerateNetlist);
    addToolBar(editorToolbar);

    // View toolbar
    QToolBar* viewToolbar = new QToolBar;
    viewToolbar->addAction(_actionShowGrid);
    addToolBar(viewToolbar);

    // Debug toolbar
    QToolBar* debugToolbar = new QToolBar;
    debugToolbar->addAction(_actionDebugMode);
    addToolBar(debugToolbar);

    // Central widget
    setCentralWidget(_view);

    // Misc
    setWindowTitle("Schematic Editor");
    resize( WINDOW_WIDTH, WINDOW_HEIGHT );
#ifdef WINDOW_MAXIMIZE
    setWindowState(Qt::WindowMaximized);
#endif
    _view->setZoomValue(1.5);

    demo();
}

bool MainWindow::save()
{
    // Prompt for a path
    QString path = QFileDialog::getSaveFileName(this, "Save to file", QDir::homePath(), FILE_FILTERS);
    if (path.isEmpty()) {
        return false;
    }

    // Open the file
    QFile file(path);
    file.open(QFile::WriteOnly | QFile::Text | QFile::Truncate);
    if (!file.isOpen()) {
        return false;
    }

    // Archiver
<<<<<<< HEAD
    gpds::archiver_xml ar;
=======
    gpds::ArchiverXml ar;
>>>>>>> 600f48f8
    std::stringstream stream;
    ar.save(stream, *_scene, "qschematic");

    // Write file
    file.write( QByteArray::fromStdString( stream.str() ) );
    file.flush();
    file.close();

    return true;
}

bool MainWindow::load()
{
    // Prompt for a path
    QString path = QFileDialog::getOpenFileName(this, "Load from file", QDir::homePath(), FILE_FILTERS);
    if (path.isEmpty()) {
        return false;
    }

    // Get rid of everything existing
    _scene->clear();

    // Open the file
    QFile file(path);
    file.open(QFile::ReadOnly);
    if (!file.isOpen()) {
        return false;
    }

    // Archiver
<<<<<<< HEAD
    gpds::archiver_xml ar;
=======
    gpds::ArchiverXml ar;
>>>>>>> 600f48f8
    std::stringstream stream;
    stream << file.readAll().data();
    ar.load(stream, *_scene, "qschematic");

    // Clean up
    file.close();

    return true;
}

void MainWindow::createActions()
{
    // Open
    _actionOpen = new QAction;
    _actionOpen->setText("Open");
    _actionOpen->setIcon( QIcon( ":/folder_open.svg" ) );
    _actionOpen->setToolTip("Open a file");
    connect(_actionOpen, &QAction::triggered, [this]{
        load();
    });

    // Save
    _actionSave = new QAction;
    _actionSave->setText("Save");
    _actionSave->setToolTip("Save to a file");
    _actionSave->setIcon( QIcon( ":/save.svg" ) );
    connect(_actionSave, &QAction::triggered, [this]{
        save();
    });

    // Print
    _actionPrint = new QAction;
    _actionPrint->setText("Print");
    _actionPrint->setShortcut(QKeySequence::Print);
    _actionPrint->setIcon( QIcon( ":/print.svg" ) );
    connect(_actionPrint, &QAction::triggered, [this]{
        print();
    });

    // Undo
    _actionUndo = _scene->undoStack()->createUndoAction(this, QStringLiteral("Undo"));
    _actionUndo->setIcon( QIcon( ":/undo.svg") );
    _actionUndo->setText("Undo");
    _actionUndo->setShortcut(QKeySequence::Undo);

    // Redo
    _actionRedo = _scene->undoStack()->createRedoAction(this, QStringLiteral("Redo"));
    _actionRedo->setIcon( QIcon( ":/redo.svg") );
    _actionRedo->setText("Redo");
    _actionRedo->setShortcut(QKeySequence::Redo);

    // Mode: Normal
    _actionModeNormal = new QAction("Normal Mode", this);
    _actionModeNormal->setIcon( QIcon( ":/mode_normal.svg") );
    _actionModeNormal->setToolTip("Change to the normal mode (allows to move components).");
    _actionModeNormal->setCheckable(true);
    _actionModeNormal->setChecked(true);
    connect(_actionModeNormal, &QAction::triggered, [this]{ _scene->setMode(QSchematic::Scene::NormalMode); });

    // Mode: Wire
    _actionModeWire = new QAction("Wire Mode", this);
    _actionModeWire->setIcon( QIcon( ":/mode_wire.svg") );
    _actionModeWire->setToolTip("Change to the wire mode (allows to draw wires).");
    _actionModeWire->setCheckable(true);
    connect(_actionModeWire, &QAction::triggered, [this]{ _scene->setMode(QSchematic::Scene::WireMode); });

    // Mode action group
    QActionGroup* actionGroupMode = new QActionGroup(this);
    actionGroupMode->addAction(_actionModeNormal);
    actionGroupMode->addAction(_actionModeWire);

    // Show grid
    _actionShowGrid = new QAction("Toggle Grid");
    _actionShowGrid->setIcon( QIcon( ":/grid.svg") );
    _actionShowGrid->setCheckable(true);
    _actionShowGrid->setChecked(_settings.showGrid);
    _actionShowGrid->setToolTip("Toggle grid visibility");
    connect(_actionShowGrid, &QAction::toggled, [this](bool checked){
        _settings.showGrid = checked;
        settingsChanged();
    });

    // Route straight angles
    _actionRouteStraightAngles = new QAction("Wire angles");
    _actionRouteStraightAngles->setIcon( QIcon( ":/wire_rightangle.svg") );
    _actionRouteStraightAngles->setCheckable(true);
    _actionRouteStraightAngles->setChecked(_settings.routeStraightAngles);
    connect(_actionRouteStraightAngles, &QAction::toggled, [this](bool checked){
        _settings.routeStraightAngles = checked;
        _settings.preserveStraightAngles = checked;
        settingsChanged();
    });

    // Generate netlist
    _actionGenerateNetlist = new QAction("Generate netlist");
    _actionGenerateNetlist->setIcon( QIcon( ":/netlist.svg" ) );
    connect(_actionGenerateNetlist, &QAction::triggered, [this]{
        QSchematic::Netlist<Operation*, OperationConnector*> netlist;
        QSchematic::NetlistGenerator::generate(netlist, *_scene);

        Q_ASSERT( _netlistViewer );
        _netlistViewer->setNetlist( netlist );
    });

    // Debug mode
    _actionDebugMode = new QAction("Debug");
    _actionDebugMode->setCheckable(true);
    _actionDebugMode->setIcon( QIcon( ":/bug.svg") );
    _actionDebugMode->setChecked(_settings.debug);
    connect(_actionDebugMode, &QAction::toggled, [this](bool checked){
        _settings.debug = checked;
        settingsChanged();
    });
}

void MainWindow::settingsChanged()
{
    _view->setSettings(_settings);
    _scene->setSettings(_settings);
}

void MainWindow::print()
{
    Q_ASSERT(_scene);
#ifndef QT_NO_PRINTER

    QPrinter printer(QPrinter::HighResolution);
    if (QPrintDialog(&printer).exec() == QDialog::Accepted) {
        QPainter painter(&printer);
        painter.setRenderHint(QPainter::Antialiasing);
        _scene->render(&painter);
    }

#endif // QT_NO_PRINTER
}

void MainWindow::demo()
{
    _scene->clear();
    _scene->setSceneRect(-500, -500, 3000, 3000);

    auto o1 = QSchematic::mk_sh<Operation>();
    o1->addConnector(QSchematic::mk_sh<OperationConnector>(QPoint(0, 2), QStringLiteral("in")));
    o1->addConnector(QSchematic::mk_sh<OperationConnector>(QPoint(8, 2), QStringLiteral("out")));
    o1->setGridPos(0, 0);
    o1->setSize(160, 80);
    o1->setConnectorsMovable(true);
    o1->setText(QStringLiteral("Operation 1"));
    o1->label()->setPos(0, 110);
    _scene->addItem(o1);

    auto o2 = QSchematic::mk_sh<Operation>();
    o2->addConnector(QSchematic::mk_sh<OperationConnector>(QPoint(0, 2), QStringLiteral("in")));
    o2->addConnector(QSchematic::mk_sh<OperationConnector>(QPoint(8, 2), QStringLiteral("out")));
    o2->setGridPos(-14, 9);
    o2->setSize(160, 80);
    o2->setConnectorsMovable(true);
    o2->setText(QStringLiteral("Operation 2"));
    o2->label()->setPos(0, 110);
    _scene->addItem(o2);

    auto o3 = QSchematic::mk_sh<Operation>();
    o3->setSize(160, 120);
    o3->addConnector(QSchematic::mk_sh<OperationConnector>(QPoint(0, 2), QStringLiteral("in 1")));
    o3->addConnector(QSchematic::mk_sh<OperationConnector>(QPoint(0, 4), QStringLiteral("in 2")));
    o3->addConnector(QSchematic::mk_sh<OperationConnector>(QPoint(8, 3), QStringLiteral("out")));
    o3->setGridPos(18, -8);
    o3->setConnectorsMovable(true);
    o3->setText(QStringLiteral("Operation 3"));
    o3->label()->setPos(0, 150);
    _scene->addItem(o3);

    auto o4 = QSchematic::mk_sh<Operation>();
    o4->setSize(160, 120);
    o4->addConnector(QSchematic::mk_sh<OperationConnector>(QPoint(0, 2), QStringLiteral("in 1")));
    o4->addConnector(QSchematic::mk_sh<OperationConnector>(QPoint(0, 4), QStringLiteral("in 2")));
    o4->addConnector(QSchematic::mk_sh<OperationConnector>(QPoint(8, 3), QStringLiteral("out")));
    o4->setGridPos(18, 10);
    o4->setConnectorsMovable(true);
    o4->setText(QStringLiteral("Operation 4"));
    o4->label()->setPos(0, 150);
    _scene->addItem(o4);

    _scene->undoStack()->clear();
}<|MERGE_RESOLUTION|>--- conflicted
+++ resolved
@@ -54,11 +54,7 @@
 
     // Scene
     _scene->setSettings(_settings);
-<<<<<<< HEAD
-    _scene->setWireFactory([]{ return std::make_shared<FancyWire>(); });
-=======
     _scene->setWireFactory([]{ return QSchematic::mk_sh<FancyWire>(); });
->>>>>>> 600f48f8
     connect(_scene, &QSchematic::Scene::modeChanged, [this](int mode){
         switch (mode) {
         case QSchematic::Scene::NormalMode:
@@ -169,11 +165,7 @@
     }
 
     // Archiver
-<<<<<<< HEAD
     gpds::archiver_xml ar;
-=======
-    gpds::ArchiverXml ar;
->>>>>>> 600f48f8
     std::stringstream stream;
     ar.save(stream, *_scene, "qschematic");
 
@@ -204,11 +196,7 @@
     }
 
     // Archiver
-<<<<<<< HEAD
     gpds::archiver_xml ar;
-=======
-    gpds::ArchiverXml ar;
->>>>>>> 600f48f8
     std::stringstream stream;
     stream << file.readAll().data();
     ar.load(stream, *_scene, "qschematic");
